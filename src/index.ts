import * as ts_module from "../node_modules/typescript/lib/tsserverlibrary";
import * as tslint from 'tslint';
import * as path from 'path';
import * as mockRequire from 'mock-require';
import * as minimatch from 'minimatch';

// Settings for the plugin section in tsconfig.json
interface Settings {
    alwaysShowRuleFailuresAsWarnings?: boolean;
    ignoreDefinitionFiles?: boolean;
    configFile?: string;
    disableNoUnusedVariableRule?: boolean  // support to enable/disable the workaround for https://github.com/Microsoft/TypeScript/issues/15344
    supressWhileTypeErrorsPresent: boolean;
    mockTypeScriptVersion: boolean;
}

const TSLINT_ERROR_CODE = 100000;

function init(modules: { typescript: typeof ts_module }) {
    const ts = modules.typescript;

    let codeFixActions = new Map<string, Map<string, tslint.RuleFailure>>();
    let registeredCodeFixes = false;

    let configCache = {
        filePath: <string>null,
        configuration: <any>null,
        isDefaultConfig: false,
        configFilePath: <string>null
    };

    // Work around the lack of API to register a CodeFix
    function registerCodeFix(action: codefix.CodeFix) {
        return (ts as any).codefix.registerCodeFix(action);
    }

    if (!registeredCodeFixes && ts && (ts as any).codefix) {
        registerCodeFixes(registerCodeFix);
        registeredCodeFixes = true;
    }

    function registerCodeFixes(registerCodeFix: (action: codefix.CodeFix) => void) {
        // Code fix for that is used for all tslint fixes
        registerCodeFix({
            errorCodes: [TSLINT_ERROR_CODE],
            getCodeActions: (_context: any) => {
                return null;
            }
        });
    }

    function fixRelativeConfigFilePath(config: Settings, projectRoot: string): Settings {
        if (!config.configFile) {
            return config;
        }
        if (path.isAbsolute(config.configFile)) {
            return config;
        }
        config.configFile = path.join(projectRoot, config.configFile);
        return config;
    }

    function create(info: ts.server.PluginCreateInfo) {
        info.project.projectService.logger.info("tslint-language-service loaded");
        let config: Settings = fixRelativeConfigFilePath(info.config, info.project.getCurrentDirectory());
        let configuration: tslint.Configuration.IConfigurationFile = null;

        if(config.mockTypeScriptVersion) {
            mockRequire('typescript', ts);
        }
        const tslint = require('tslint')

        // Set up decorator
        const proxy = Object.create(null) as ts.LanguageService;
        const oldLS = info.languageService;
        for (const k in oldLS) {
            (<any>proxy)[k] = function () {
                return (<any>oldLS)[k].apply(oldLS, arguments);
            }
        }

        // key to identify a rule failure
        function computeKey(start: number, end: number): string {
            return `[${start},${end}]`;
        }

        function makeDiagnostic(problem: tslint.RuleFailure, file: ts.SourceFile): ts.Diagnostic {
            let message = (problem.getRuleName() !== null)
                ? `${problem.getFailure()} (${problem.getRuleName()})`
                : `${problem.getFailure()}`;

            let category;
            if (config.alwaysShowRuleFailuresAsWarnings === true) {
                category = ts.DiagnosticCategory.Warning;
            } else if ((<any>problem).getRuleSeverity && (<any>problem).getRuleSeverity() === 'error') {
                // tslint5 supports to assign severities to rules
                category = ts.DiagnosticCategory.Error;
            } else {
                category = ts.DiagnosticCategory.Warning;
            }

            let diagnostic: ts.Diagnostic = {
                file: file,
                start: problem.getStartPosition().getPosition(),
                length: problem.getEndPosition().getPosition() - problem.getStartPosition().getPosition(),
                messageText: message,
                category: category,
                source: 'tslint',
                code: TSLINT_ERROR_CODE
            };
            return diagnostic;
        }

        /**
         * Filter failures for the given document
         */
        function filterProblemsForDocument(documentPath: string, failures: tslint.RuleFailure[]): tslint.RuleFailure[] {
            let normalizedPath = path.normalize(documentPath);
            // we only show diagnostics targetting this open document, some tslint rule return diagnostics for other documents/files
            let normalizedFiles = new Map<string, string>();
            return failures.filter(each => {
                let fileName = each.getFileName();
                if (!normalizedFiles.has(fileName)) {
                    normalizedFiles.set(fileName, path.normalize(fileName));
                }
                return normalizedFiles.get(fileName) === normalizedPath;
            });
        }

        function replacementsAreEmpty(fix: tslint.Fix): boolean {
            // in tslint 4 a Fix has a replacement property witht the Replacements
            if ((<any>fix).replacements) {
                return (<any>fix).replacements.length === 0;
            }
            // tslint 5
            if (Array.isArray(fix)) {
                return fix.length === 0;
            }
            return false;
        }

        function recordCodeAction(problem: tslint.RuleFailure, file: ts.SourceFile) {
            let fix: tslint.Fix = null;

            // tslint can return a fix with an empty replacements array, these fixes are ignored
            if (problem.getFix && problem.getFix() && !replacementsAreEmpty(problem.getFix())) { // tslint fixes are not available in tslint < 3.17
                fix = problem.getFix(); // createAutoFix(problem, document, problem.getFix());
            }

            if (!fix) {
                return;
            }

            let documentAutoFixes: Map<string, tslint.RuleFailure> = codeFixActions.get(file.fileName);
            if (!documentAutoFixes) {
                documentAutoFixes = new Map<string, tslint.RuleFailure>();
                codeFixActions.set(file.fileName, documentAutoFixes);
            }
            documentAutoFixes.set(computeKey(problem.getStartPosition().getPosition(), problem.getEndPosition().getPosition()), problem);
        }

        function getConfigurationFailureMessage(err: any): string {
            let errorMessage = `unknown error`;
            if (typeof err.message === 'string' || err.message instanceof String) {
                errorMessage = <string>err.message;
            }
            return `tslint: Cannot read tslint configuration - '${errorMessage}'`;
        }

        function getConfiguration(filePath: string, configFileName: string): any {
            if (configCache.configuration && configCache.filePath === filePath) {
                return configCache.configuration;
            }

            let isDefaultConfig = false;
            let configuration;
            let configFilePath = null;

            isDefaultConfig = tslint.Configuration.findConfigurationPath(configFileName, filePath) === undefined;
            let configurationResult = tslint.Configuration.findConfiguration(configFileName, filePath);

            // between tslint 4.0.1 and tslint 4.0.2 the attribute 'error' has been removed from IConfigurationLoadResult
            // in 4.0.2 findConfiguration throws an exception as in version ^3.0.0
            if ((<any>configurationResult).error) {
                throw (<any>configurationResult).error;
            }
            configuration = configurationResult.results;

            // In tslint version 5 the 'no-unused-variable' rules breaks the TypeScript language service plugin.
            // See https://github.com/Microsoft/TypeScript/issues/15344
            // Therefore we remove the rule from the configuration.
            //
            // In tslint 5 the rules are stored in a Map, in earlier versions they were stored in an Object
            if (config.disableNoUnusedVariableRule === true || config.disableNoUnusedVariableRule === undefined) {
                if (configuration.rules && configuration.rules instanceof Map) {
                    configuration.rules.delete('no-unused-variable');
                }
                if (configuration.jsRules && configuration.jsRules instanceof Map) {
                    configuration.jsRules.delete('no-unused-variable');
                }
            }

            configFilePath = configurationResult.path;

            configCache = {
                filePath: filePath,
                isDefaultConfig: isDefaultConfig,
                configuration: configuration,
                configFilePath: configFilePath
            };
            return configCache.configuration;
        }
        
        function captureWarnings(message?: any): void {
            // TODO log to a user visible log and not only the TS-Server log
            info.project.projectService.logger.info(`[tslint] ${message}`);
        }

        function convertReplacementToTextChange(repl: tslint.Replacement): ts.TextChange {
            return {
                newText: repl.text,
                span: { start: repl.start, length: repl.length }
            };
        }
        
        function getReplacements(fix: tslint.Fix): tslint.Replacement[]{
            let replacements: tslint.Replacement[] = null;
            // in tslint4 a Fix has a replacement property with the Replacements
            if ((<any>fix).replacements) {
                // tslint4
                replacements = (<any>fix).replacements;
            } else {
                // in tslint 5 a Fix is a Replacement | Replacement[]                  
                if (!Array.isArray(fix)) {
                    replacements = [<any>fix];
                } else {
                    replacements = fix;
                }
            }
            return replacements;
        }

        function problemToFileTextChange(problem: tslint.RuleFailure, fileName: string): ts_module.FileTextChanges {
            let fix = problem.getFix();
            let replacements: tslint.Replacement[] = getReplacements(fix);

            return {
                fileName: fileName,
                textChanges: replacements.map(each => convertReplacementToTextChange(each)),
            }
        }

        function addRuleFailureFix(fixes: ts_module.CodeAction[], problem: tslint.RuleFailure, fileName: string) {
            fixes.push({
                description: `Fix '${problem.getRuleName()}'`,
                changes: [problemToFileTextChange(problem, fileName)]
            });
        }

        /* Generate a code action that fixes all instances of ruleName.  */
        function addRuleFailureFixAll(fixes: ts_module.CodeAction[], ruleName: string, problems: Map<string, tslint.RuleFailure>, fileName: string) {
            const changes: ts_module.FileTextChanges[] = [];

            for (const problem of problems.values()) {
                if (problem.getRuleName() === ruleName) {
                    changes.push(problemToFileTextChange(problem, fileName));
                }
            }

            /* No need for this action if there's only one instance.  */
            if (changes.length < 2) {
                return;
            }

            fixes.push({
                description: `Fix all '${ruleName}'`,
                changes: changes,
            });
        }

        function addDisableRuleFix(fixes: ts_module.CodeAction[], problem: tslint.RuleFailure, fileName: string, file: ts_module.SourceFile) {
            fixes.push({
                description: `Disable rule '${problem.getRuleName()}'`,
                changes: [{
                    fileName: fileName,
                    textChanges: [{
                        newText: `// tslint:disable-next-line:${problem.getRuleName()}\n`,
                        span: { start: file.getLineStarts()[problem.getStartPosition().getLineAndCharacter().line], length: 0 }
                    }]
                }]
            });
        }

        function addOpenConfigurationFix(fixes: ts_module.CodeAction[]) {
            // the Open Configuration code action is disabled since there is no specified API to open an editor
            let openConfigFixEnabled = false;
            if (openConfigFixEnabled && configCache && configCache.configFilePath) {
                fixes.push({
                    description: `Open tslint.json`,
                    changes: [{
                        fileName: configCache.configFilePath,
                        textChanges: []
                    }]
                });
            }
        }

        function addAllAutoFixable(fixes: ts_module.CodeAction[], documentFixes: Map<string, tslint.RuleFailure>, fileName: string) {
            const allReplacements = getNonOverlappingReplacements(documentFixes);
            fixes.push({
                description: `Fix all auto-fixable tslint failures`,
                changes: [{
                    fileName: fileName,
                    textChanges: allReplacements.map(each => convertReplacementToTextChange(each))
                }]
            }); 
        }

        function getReplacement(failure: tslint.RuleFailure, at:number): tslint.Replacement {
            return getReplacements(failure.getFix())[at];
        }

        function sortFailures(failures: tslint.RuleFailure[]):tslint.RuleFailure[] {
	        // The failures.replacements are sorted by position, we sort on the position of the first replacement
            return failures.sort((a, b) => {
                return getReplacement(a, 0).start - getReplacement(b, 0).start;
            });
        }

        function getNonOverlappingReplacements(documentFixes: Map<string, tslint.RuleFailure>): tslint.Replacement[] {
            function overlaps(a: tslint.Replacement, b: tslint.Replacement): boolean {
                return a.end >= b.start;
            }

            let sortedFailures = sortFailures([...documentFixes.values()]);
            let nonOverlapping: tslint.Replacement[] = [];
            for (let i = 0; i < sortedFailures.length; i++) {
                let replacements = getReplacements(sortedFailures[i].getFix());
                if (i === 0 || !overlaps(nonOverlapping[nonOverlapping.length - 1], replacements[0])) {
                    nonOverlapping.push(...replacements)
                }
            }
            return nonOverlapping;
        }

        proxy.getSemanticDiagnostics = (fileName: string) => {
            const prior = oldLS.getSemanticDiagnostics(fileName);

            if (config.supressWhileTypeErrorsPresent && prior.length > 0) {
                return prior;
            }

            try {
                info.project.projectService.logger.info(`Computing tslint semantic diagnostics...`);
                if (codeFixActions.has(fileName)) {
                    codeFixActions.delete(fileName);
                }

                if (config.ignoreDefinitionFiles === true && fileName.endsWith('.d.ts')) {
                    return prior;
                }

                try {
                    configuration = getConfiguration(fileName, config.configFile);
                    if (configuration.linterOptions &&
                        configuration.linterOptions.exclude &&
                        configuration.linterOptions.exclude.some(function (pattern) { return new minimatch.Minimatch(pattern).match(fileName) })) {
                        return prior;
                    }
                } catch (err) {
                    // TODO: show the reason for the configuration failure to the user and not only in the log
                    // https://github.com/Microsoft/TypeScript/issues/15913
                    info.project.projectService.logger.info(getConfigurationFailureMessage(err))
                    return prior;
                }

                let result: tslint.LintResult;

                // tslint writes warning messages using console.warn()
                // capture the warnings and write them to the tslint plugin log
                let warn = console.warn;
                console.warn = captureWarnings;

                try { // protect against tslint crashes
                    // TODO the types of the Program provided by tsserver libary are not compatible with the one provided by typescript
                    // casting away the type
                    let options: tslint.ILinterOptions = { fix: false };
                    let linter = new tslint.Linter(options, <any>oldLS.getProgram());
                    linter.lint(fileName, "", configuration);
                    result = linter.getResult();
                } catch (err) {
                    let errorMessage = `unknown error`;
                    if (typeof err.message === 'string' || err.message instanceof String) {
                        errorMessage = <string>err.message;
                    }
                    info.project.projectService.logger.info('tslint error ' + errorMessage);
                    return prior;
                } finally {
                    console.warn = warn;
                }

                if (result.failures.length > 0) {
                    const tslintProblems = filterProblemsForDocument(fileName, result.failures);
                    if (tslintProblems && tslintProblems.length) {
                        const file = oldLS.getProgram().getSourceFile(fileName);
                        const diagnostics = prior ? [...prior] : [];
                        tslintProblems.forEach(problem => {
                            diagnostics.push(makeDiagnostic(problem, file));
                            recordCodeAction(problem, file);
                        });
                        return diagnostics;
                    }
                }
            } catch (e) {
                info.project.projectService.logger.info(`tslint-language service error: ${e.toString()}`);
                info.project.projectService.logger.info(`Stack trace: ${e.stack}`);
            }
            return prior;
        };

<<<<<<< HEAD
        proxy.getCodeFixesAtPosition = function (fileName: string, start: number, end: number, errorCodes: number[], formatOptions: ts.FormatCodeSettings, preferences: ts.UserPreferences): ReadonlyArray<ts.CodeFixAction> {
            let prior = oldLS.getCodeFixesAtPosition(fileName, start, end, errorCodes, formatOptions, preferences);
=======
        proxy.getCodeFixesAtPosition = function (fileName: string, start: number, end: number, errorCodes: number[], formatOptions: ts.FormatCodeSettings, userPreferences: ts.UserPreferences): ReadonlyArray<ts.CodeFixAction> {
            let prior = oldLS.getCodeFixesAtPosition(fileName, start, end, errorCodes, formatOptions, userPreferences);
>>>>>>> 3c6e13e7
            if (config.supressWhileTypeErrorsPresent && prior.length > 0) {
                return prior;
            }

            info.project.projectService.logger.info("tslint-language-service getCodeFixes " + errorCodes[0]);
            let documentFixes = codeFixActions.get(fileName);

            if (documentFixes) {
                const fixes = prior ? [...prior] : [];

                let problem = documentFixes.get(computeKey(start, end));
                if (problem) {
                    addRuleFailureFix(fixes, problem, fileName);
                    addRuleFailureFixAll(fixes, problem.getRuleName(), documentFixes, fileName);
                }
                addAllAutoFixable(fixes, documentFixes, fileName);
                if (problem) {
                    addOpenConfigurationFix(fixes);
                    addDisableRuleFix(fixes, problem, fileName, oldLS.getProgram().getSourceFile(fileName));
                }

                return fixes;
            }
            
            return prior;
        };
        return proxy;
    }

    return { create };
}

export = init;

/* @internal */
// work around for missing API to register a code fix
namespace codefix {

    export interface CodeFix {
        errorCodes: number[];
        getCodeActions(context: any): ts.CodeAction[] | undefined;
    }
}<|MERGE_RESOLUTION|>--- conflicted
+++ resolved
@@ -418,13 +418,8 @@
             return prior;
         };
 
-<<<<<<< HEAD
-        proxy.getCodeFixesAtPosition = function (fileName: string, start: number, end: number, errorCodes: number[], formatOptions: ts.FormatCodeSettings, preferences: ts.UserPreferences): ReadonlyArray<ts.CodeFixAction> {
-            let prior = oldLS.getCodeFixesAtPosition(fileName, start, end, errorCodes, formatOptions, preferences);
-=======
         proxy.getCodeFixesAtPosition = function (fileName: string, start: number, end: number, errorCodes: number[], formatOptions: ts.FormatCodeSettings, userPreferences: ts.UserPreferences): ReadonlyArray<ts.CodeFixAction> {
             let prior = oldLS.getCodeFixesAtPosition(fileName, start, end, errorCodes, formatOptions, userPreferences);
->>>>>>> 3c6e13e7
             if (config.supressWhileTypeErrorsPresent && prior.length > 0) {
                 return prior;
             }
